# -*- coding: utf-8 -*-
import os
from pathlib import Path
from typing import Dict, Optional, List

from pydantic import Field

try:
    from pydantic_settings import BaseSettings
except (
    ImportError
):  # pragma: no cover - fallback for environments without pydantic_settings
    from pydantic import BaseSettings
try:
    from dotenv import load_dotenv
except ImportError:  # pragma: no cover - fallback if python-dotenv is missing

    def load_dotenv(*args, **kwargs):
        return False


load_dotenv()


class Settings(BaseSettings):
<<<<<<< HEAD
    """Configuración centralizada con Query Advisor, Analytics y Query Preprocessing"""
=======
    """Configuración centralizada con Query Advisor, Analytics y HU5 Preprocessing"""
>>>>>>> 70da3a0b

    # OpenAI Configuration
    openai_api_key: str = Field(default="", env="OPENAI_API_KEY")

    # Modelos disponibles para selección inteligente
    simple_model: str = Field(default="gpt-4o-mini", env="SIMPLE_MODEL")
    complex_model: str = Field(default="gpt-4o", env="COMPLEX_MODEL")
    default_model: str = Field(default="gpt-4o-mini", env="DEFAULT_MODEL")

    # Precios por cada 1000 tokens de los modelos
    model_prices: Dict[str, float] = Field(
        default={"gpt-4o": 0.02, "gpt-4o-mini": 0.01}
    )

    # COMPATIBILIDAD: mantener model_name para código legacy
    @property
    def model_name(self) -> str:
        """Compatibilidad con código que usa model_name"""
        return self.default_model

    # Embedding
    embedding_model: str = Field(
        default="text-embedding-3-large", env="EMBEDDING_MODEL"
    )

    # Paths
    vector_db_path: str = Field(default="./data/vector_db", env="VECTOR_DB_PATH")
    documents_path: str = Field(default="./data/documents", env="DOCUMENTS_PATH")
    trace_db_path: str = Field(default="./data/traces.db", env="TRACE_DB_PATH")

    # RAG Configuration
    chunk_size: int = Field(default=2200, env="CHUNK_SIZE")
    chunk_overlap: int = Field(default=440, env="CHUNK_OVERLAP")
    max_documents: int = Field(default=10, env="MAX_DOCUMENTS")

    # Model Selection Configuration
    enable_smart_selection: bool = Field(default=True, env="ENABLE_SMART_SELECTION")
    complexity_threshold: float = Field(default=0.6, env="COMPLEXITY_THRESHOLD")

    # Intent Detection Configuration
    enable_intent_detection: bool = Field(default=True, env="ENABLE_INTENT_DETECTION")
    intent_confidence_threshold: float = Field(default=0.6, env="INTENT_CONFIDENCE_THRESHOLD")
    intent_max_processing_time_ms: int = Field(default=200, env="INTENT_MAX_PROCESSING_TIME_MS")
    
    # Academic Keywords for Intent Classification
    intent_keywords: Dict[str, List[str]] = Field(
        default={
            "definition": [
                "what is", "define", "qué es", "definition of", "concept of",
                "meaning of", "explain", "explica", "significado de"
            ],
            "comparison": [
                "compare", "compara", "versus", "vs", "difference between",
                "diferencia entre", "advantages and disadvantages", "pros and cons",
                "ventajas y desventajas", "contrast", "contrasta"
            ],
            "state_of_art": [
                "state of the art", "estado del arte", "current approaches",
                "enfoques actuales", "latest research", "recent developments",
                "literatura actual", "survey of", "review of", "overview of"
            ],
            "gap_analysis": [
                "limitations", "limitaciones", "gaps", "brechas", "future work",
                "trabajo futuro", "research gaps", "what is missing",
                "qué falta", "open problems", "challenges", "desafíos"
            ]
        }
    )
    
    # Intent Pattern Weights (for scoring)
    intent_pattern_weights: Dict[str, float] = Field(
        default={
            "question_start": 0.8,
            "imperative": 0.9,
            "comparison_phrase": 0.85,
            "explicit_indicator": 0.95,
            "academic_verb": 0.7
        }
    )

    # Query Expansion Configuration
    enable_query_expansion: bool = Field(default=True, env="ENABLE_QUERY_EXPANSION")
    max_expansion_terms: int = Field(default=6, env="MAX_EXPANSION_TERMS")
    expansion_strategy: str = Field(default="moderate", env="EXPANSION_STRATEGY")
    expansion_max_processing_time_ms: int = Field(default=500, env="EXPANSION_MAX_PROCESSING_TIME_MS")
    
    # Query Expansion Display Options
    show_expanded_terms: bool = Field(default=True, env="SHOW_EXPANDED_TERMS")
    expansion_debug_mode: bool = Field(default=False, env="EXPANSION_DEBUG_MODE")

    # ======= QUERY ADVISOR CONFIGURATION =======
    
    # Query Advisor Core Settings
    enable_query_advisor: bool = Field(default=True, env="ENABLE_QUERY_ADVISOR")
    advisor_effectiveness_threshold: float = Field(default=0.7, env="ADVISOR_EFFECTIVENESS_THRESHOLD")
    advisor_max_suggestions: int = Field(default=3, env="ADVISOR_MAX_SUGGESTIONS")
    advisor_max_tips: int = Field(default=2, env="ADVISOR_MAX_TIPS")
    
    # Effectiveness Scoring Weights
    advisor_scoring_weights: Dict[str, float] = Field(
        default={
            "intent_confidence": 0.3,
            "context_quality": 0.4,
            "query_specificity": 0.2,
            "expansion_effectiveness": 0.1
        }
    )
    
    # Suggestion Generation Settings
    advisor_suggestion_priority_weights: Dict[str, float] = Field(
        default={
            "specificity_improvements": 0.9,
            "context_additions": 0.8,
            "structure_fixes": 0.7,
            "terminology_enhancements": 0.6
        }
    )
    
    # Usage Analytics Configuration
    enable_usage_analytics: bool = Field(default=True, env="ENABLE_USAGE_ANALYTICS")
    analytics_retention_days: int = Field(default=30, env="ANALYTICS_RETENTION_DAYS")
    analytics_storage_path: str = Field(default="./data/usage_analytics.json", env="ANALYTICS_STORAGE_PATH")
    analytics_auto_save_interval: int = Field(default=10, env="ANALYTICS_AUTO_SAVE_INTERVAL")
    
    # Pattern Recognition Settings
    analytics_min_samples_for_pattern: int = Field(default=3, env="ANALYTICS_MIN_SAMPLES_FOR_PATTERN")
    analytics_success_threshold: float = Field(default=0.7, env="ANALYTICS_SUCCESS_THRESHOLD")
    
    # Recommendation Engine Settings
    enable_improvement_recommendations: bool = Field(default=True, env="ENABLE_IMPROVEMENT_RECOMMENDATIONS")
    recommendation_effectiveness_threshold: float = Field(default=0.6, env="RECOMMENDATION_EFFECTIVENESS_THRESHOLD")
    recommendation_adoption_threshold: float = Field(default=0.4, env="RECOMMENDATION_ADOPTION_THRESHOLD")
    
    # UI Display Settings for Query Advisor
    show_effectiveness_score: bool = Field(default=True, env="SHOW_EFFECTIVENESS_SCORE")
    show_suggestion_reasoning: bool = Field(default=True, env="SHOW_SUGGESTION_REASONING")
    show_contextual_tips: bool = Field(default=True, env="SHOW_CONTEXTUAL_TIPS")
    show_analytics_summary: bool = Field(default=True, env="SHOW_ANALYTICS_SUMMARY")
    
    # Advanced Query Advisor Features
    enable_learning_from_feedback: bool = Field(default=True, env="ENABLE_LEARNING_FROM_FEEDBACK")
    enable_personalized_suggestions: bool = Field(default=False, env="ENABLE_PERSONALIZED_SUGGESTIONS")
    advisor_debug_mode: bool = Field(default=False, env="ADVISOR_DEBUG_MODE")

    # ======= HU5: QUERY PREPROCESSING & VALIDATION CONFIGURATION =======
    
<<<<<<< HEAD
    # Core Preprocessing Settings
    enable_query_preprocessing: bool = Field(default=True, env="ENABLE_QUERY_PREPROCESSING")
    preprocessing_sla_ms: int = Field(default=300, env="PREPROCESSING_SLA_MS")
    validation_sla_ms: int = Field(default=100, env="VALIDATION_SLA_MS")
    suggestion_generation_sla_ms: int = Field(default=200, env="SUGGESTION_GENERATION_SLA_MS")
    
    # Query Validation Rules
    min_query_word_count: int = Field(default=3, env="MIN_QUERY_WORD_COUNT")
    max_query_word_count: int = Field(default=50, env="MAX_QUERY_WORD_COUNT")
    min_technical_terms_ratio: float = Field(default=0.2, env="MIN_TECHNICAL_TERMS_RATIO")
    
    # Domain Detection Configuration
    enable_domain_validation: bool = Field(default=True, env="ENABLE_DOMAIN_VALIDATION")
    domain_confidence_threshold: float = Field(default=0.7, env="DOMAIN_CONFIDENCE_THRESHOLD")
    academic_domain_keywords: List[str] = Field(
        default=[
            "machine learning", "deep learning", "artificial intelligence", "AI", "ML", "DL",
            "requirements engineering", "software engineering", "requirements", "software",
            "algorithm", "methodology", "framework", "analysis", "approach", "method",
            "natural language processing", "NLP", "data science", "neural networks",
            "user stories", "historias de usuario", "acceptance criteria", "functional requirements",
            "agile", "scrum", "development", "programming", "coding", "implementation",
            "research", "study", "investigation", "evaluation", "assessment", "validation",
            "optimization", "performance", "scalability", "architecture", "design patterns"
        ]
    )
    
    # Refinement Suggestions Configuration
    max_refinement_suggestions: int = Field(default=3, env="MAX_REFINEMENT_SUGGESTIONS")
    enable_context_suggestions: bool = Field(default=True, env="ENABLE_CONTEXT_SUGGESTIONS")
    enable_specificity_suggestions: bool = Field(default=True, env="ENABLE_SPECIFICITY_SUGGESTIONS")
    enable_domain_term_suggestions: bool = Field(default=True, env="ENABLE_DOMAIN_TERM_SUGGESTIONS")
    
    # Context Addition Templates
    academic_context_templates: List[str] = Field(
        default=[
            "en el contexto de requirements engineering",
            "aplicado a historias de usuario", 
            "para desarrollo de software",
            "en investigación académica",
            "para análisis de requirements",
            "en metodologías ágiles",
            "aplicado a ingeniería de software"
        ]
    )
    
    # UI Behavior Configuration
    auto_skip_preprocessing: bool = Field(default=False, env="AUTO_SKIP_PREPROCESSING")
    show_preprocessing_tips: bool = Field(default=True, env="SHOW_PREPROCESSING_TIPS")
    enable_preprocessing_modal: bool = Field(default=True, env="ENABLE_PREPROCESSING_MODAL")
    modal_timeout_seconds: int = Field(default=30, env="MODAL_TIMEOUT_SECONDS")
    
    # Vague Query Detection Patterns
    vague_query_patterns: List[str] = Field(
        default=[
            r'^(ia|ai|ml|dl|nlp)$',  # Single acronyms
            r'^(machine learning|deep learning|artificial intelligence)$',  # Basic terms only
            r'^(métodos?|técnicas?|approaches?|methods?)$',  # Generic methodology terms
            r'^(software|requirements?|historias?)$',  # Domain terms without context
            r'^(algoritmos?|algorithms?)$',  # Generic algorithm references
            r'^(comparar?|compare)$',  # Comparison without subjects
            r'^(análisis|analysis)$'  # Analysis without object
        ]
    )
    
    # Out-of-Domain Detection
    non_academic_indicators: List[str] = Field(
        default=[
            "recetas", "cocina", "comida", "recipes", "cooking", "food",
            "deportes", "sports", "fútbol", "football", "soccer",
            "música", "music", "canciones", "songs", "artistas", "artists",
            "películas", "movies", "series", "entertainment", "entretenimiento",
            "viajes", "travel", "turismo", "tourism", "vacaciones", "vacation",
            "salud personal", "medicina personal", "síntomas", "symptoms",
            "finanzas personales", "inversiones", "stocks", "trading",
            "política", "politics", "elecciones", "elections", "gobierno"
        ]
    )
=======
    # Query Preprocessing Core Settings
    enable_query_preprocessing: bool = Field(default=True, env="ENABLE_QUERY_PREPROCESSING")
    preprocessing_max_time_ms: int = Field(default=300, env="PREPROCESSING_MAX_TIME_MS")
    validation_before_processing: bool = Field(default=True, env="VALIDATION_BEFORE_PROCESSING")
    
    # Query Validation Thresholds
    min_query_length: int = Field(default=3, env="MIN_QUERY_LENGTH")  # words
    max_query_length: int = Field(default=100, env="MAX_QUERY_LENGTH")  # words
    vague_query_threshold: float = Field(default=0.4, env="VAGUE_QUERY_THRESHOLD")
    domain_relevance_threshold: float = Field(default=0.3, env="DOMAIN_RELEVANCE_THRESHOLD")
    
    # Refinement Suggestions Settings
    max_refinement_suggestions: int = Field(default=3, env="MAX_REFINEMENT_SUGGESTIONS")
    suggestion_confidence_threshold: float = Field(default=0.6, env="SUGGESTION_CONFIDENCE_THRESHOLD")
    auto_apply_high_confidence: bool = Field(default=False, env="AUTO_APPLY_HIGH_CONFIDENCE")
    
    # Domain Validation Keywords
    academic_domain_keywords: List[str] = Field(
        default=[
            "machine learning", "artificial intelligence", "deep learning", "nlp",
            "natural language processing", "requirements engineering", "software engineering",
            "user stories", "requirements", "agile", "software development",
            "algorithms", "models", "frameworks", "methodology", "approach",
            "research", "analysis", "implementation", "evaluation", "validation"
        ]
    )
    
    # Out-of-Domain Detection
    out_of_domain_keywords: List[str] = Field(
        default=[
            "weather", "sports", "cooking", "travel", "entertainment", "music",
            "movies", "celebrities", "politics", "health", "medicine", "legal",
            "finance", "investment", "real estate", "fashion", "beauty"
        ]
    )
    
    # Validation Rules Configuration
    validation_rules: Dict[str, bool] = Field(
        default={
            "check_length": True,
            "check_domain_relevance": True,
            "check_vagueness": True,
            "check_structure": True,
            "check_technical_terms": True
        }
    )
    
    # Refinement Strategies
    refinement_strategies: List[str] = Field(
        default=["specificity", "context_addition", "terminology_enhancement", "structure_improvement"]
    )
    
    # UI Modal Configuration
    show_validation_modal: bool = Field(default=True, env="SHOW_VALIDATION_MODAL")
    modal_auto_dismiss_time: int = Field(default=10, env="MODAL_AUTO_DISMISS_TIME")  # seconds
    allow_skip_validation: bool = Field(default=True, env="ALLOW_SKIP_VALIDATION")
>>>>>>> 70da3a0b

    # Logging
    log_level: str = Field(default="INFO", env="LOG_LEVEL")

    # UI Configuration
    share_gradio: bool = Field(default=False, env="SHARE_GRADIO")
    server_port: int = Field(default=7860, env="SERVER_PORT")

    # Observability & SLA
    metrics_port: int = Field(default=8000, env="METRICS_PORT")
    ingest_sla_ms: int = Field(default=1000, env="INGEST_SLA_MS")
    embed_sla_ms: int = Field(default=1000, env="EMBED_SLA_MS")
    chunk_sla_ms: int = Field(default=1000, env="CHUNK_SLA_MS")
    search_sla_ms: int = Field(default=1000, env="SEARCH_SLA_MS")
    synthesize_sla_ms: int = Field(default=2000, env="SYNTHESIZE_SLA_MS")
    
    # Query Advisor SLA Settings
    advisor_analysis_sla_ms: int = Field(default=300, env="ADVISOR_ANALYSIS_SLA_MS")
    advisor_suggestion_sla_ms: int = Field(default=200, env="ADVISOR_SUGGESTION_SLA_MS")
    analytics_processing_sla_ms: int = Field(default=100, env="ANALYTICS_PROCESSING_SLA_MS")
    
    # HU5 Query Preprocessing SLA Settings
    preprocessing_sla_ms: int = Field(default=300, env="PREPROCESSING_SLA_MS")
    validation_sla_ms: int = Field(default=150, env="VALIDATION_SLA_MS")
    refinement_suggestion_sla_ms: int = Field(default=150, env="REFINEMENT_SUGGESTION_SLA_MS")

    class Config:
        env_file = ".env"
        case_sensitive = False
        extra = "ignore"

    # ======= HU5 UTILITY METHODS =======
    
    def get_preprocessing_config(self) -> Dict:
        """Obtiene configuración específica de Query Preprocessing"""
        return {
            "enabled": self.enable_query_preprocessing,
            "max_time_ms": self.preprocessing_max_time_ms,
            "validation_before_processing": self.validation_before_processing,
            "validation_rules": self.validation_rules,
            "refinement_strategies": self.refinement_strategies,
            "thresholds": {
                "min_length": self.min_query_length,
                "max_length": self.max_query_length,
                "vague_threshold": self.vague_query_threshold,
                "domain_relevance": self.domain_relevance_threshold
            },
            "ui_modal": {
                "show_modal": self.show_validation_modal,
                "auto_dismiss_time": self.modal_auto_dismiss_time,
                "allow_skip": self.allow_skip_validation
            }
        }
    
    def get_validation_keywords(self) -> Dict[str, List[str]]:
        """Obtiene keywords para validación de dominio"""
        return {
            "academic_domain": self.academic_domain_keywords,
            "out_of_domain": self.out_of_domain_keywords
        }

    # ======= EXISTING QUERY ADVISOR UTILITY METHODS =======
    
    def get_advisor_config(self) -> Dict:
        """Obtiene configuración específica del Query Advisor"""
        return {
            "enabled": self.enable_query_advisor,
            "effectiveness_threshold": self.advisor_effectiveness_threshold,
            "max_suggestions": self.advisor_max_suggestions,
            "max_tips": self.advisor_max_tips,
            "scoring_weights": self.advisor_scoring_weights,
            "suggestion_weights": self.advisor_suggestion_priority_weights,
            "debug_mode": self.advisor_debug_mode
        }
    
    def get_analytics_config(self) -> Dict:
        """Obtiene configuración específica de Analytics"""
        return {
            "enabled": self.enable_usage_analytics,
            "retention_days": self.analytics_retention_days,
            "storage_path": self.analytics_storage_path,
            "auto_save_interval": self.analytics_auto_save_interval,
            "min_samples_for_pattern": self.analytics_min_samples_for_pattern,
            "success_threshold": self.analytics_success_threshold
        }
    
    def get_ui_display_config(self) -> Dict:
        """Obtiene configuración de display UI para Query Advisor"""
        return {
            "show_effectiveness_score": self.show_effectiveness_score,
            "show_suggestion_reasoning": self.show_suggestion_reasoning,
            "show_contextual_tips": self.show_contextual_tips,
            "show_analytics_summary": self.show_analytics_summary
        }

    # ======= HU5: QUERY PREPROCESSING UTILITY METHODS =======
    
    def get_preprocessing_config(self) -> Dict:
        """Obtiene configuración específica del Query Preprocessing"""
        return {
            "enabled": self.enable_query_preprocessing,
            "validation_sla_ms": self.validation_sla_ms,
            "suggestion_sla_ms": self.suggestion_generation_sla_ms,
            "min_word_count": self.min_query_word_count,
            "max_word_count": self.max_query_word_count,
            "domain_validation": self.enable_domain_validation,
            "domain_threshold": self.domain_confidence_threshold,
            "max_suggestions": self.max_refinement_suggestions,
            "enable_modal": self.enable_preprocessing_modal,
            "auto_skip": self.auto_skip_preprocessing
        }
    
    def get_domain_detection_config(self) -> Dict:
        """Obtiene configuración para detección de dominio"""
        return {
            "academic_keywords": self.academic_domain_keywords,
            "non_academic_indicators": self.non_academic_indicators,
            "confidence_threshold": self.domain_confidence_threshold,
            "context_templates": self.academic_context_templates
        }
    
    def get_validation_rules(self) -> Dict:
        """Obtiene reglas de validación de consultas"""
        return {
            "min_words": self.min_query_word_count,
            "max_words": self.max_query_word_count,
            "min_technical_ratio": self.min_technical_terms_ratio,
            "vague_patterns": self.vague_query_patterns,
            "domain_validation": self.enable_domain_validation
        }
    
    def is_feature_enabled(self, feature: str) -> bool:
        """Verifica si una feature específica está habilitada"""
        feature_flags = {
            "query_advisor": self.enable_query_advisor,
            "usage_analytics": self.enable_usage_analytics,
            "improvement_recommendations": self.enable_improvement_recommendations,
            "learning_from_feedback": self.enable_learning_from_feedback,
            "personalized_suggestions": self.enable_personalized_suggestions,
            "intent_detection": self.enable_intent_detection,
            "query_expansion": self.enable_query_expansion,
            "smart_selection": self.enable_smart_selection,
<<<<<<< HEAD
            "query_preprocessing": self.enable_query_preprocessing,  # NEW
            "domain_validation": self.enable_domain_validation,      # NEW
            "context_suggestions": self.enable_context_suggestions,  # NEW
            "specificity_suggestions": self.enable_specificity_suggestions,  # NEW
            "preprocessing_modal": self.enable_preprocessing_modal   # NEW
=======
            "query_preprocessing": self.enable_query_preprocessing,  # NEW HU5
            "validation_before_processing": self.validation_before_processing  # NEW HU5
>>>>>>> 70da3a0b
        }
        
        return feature_flags.get(feature, False)
    
    def get_sla_config(self) -> Dict:
<<<<<<< HEAD
        """Obtiene todas las configuraciones SLA incluyendo Query Preprocessing"""
=======
        """Obtiene todas las configuraciones SLA incluyendo HU5 Preprocessing"""
>>>>>>> 70da3a0b
        return {
            "ingest_ms": self.ingest_sla_ms,
            "embed_ms": self.embed_sla_ms,
            "chunk_ms": self.chunk_sla_ms,
            "search_ms": self.search_sla_ms,
            "synthesize_ms": self.synthesize_sla_ms,
            "advisor_analysis_ms": self.advisor_analysis_sla_ms,
            "advisor_suggestion_ms": self.advisor_suggestion_sla_ms,
            "analytics_processing_ms": self.analytics_processing_sla_ms,
<<<<<<< HEAD
            "preprocessing_total_ms": self.preprocessing_sla_ms,      # NEW
            "validation_ms": self.validation_sla_ms,                 # NEW
            "suggestion_generation_ms": self.suggestion_generation_sla_ms  # NEW
        }
    
    def validate_preprocessing_settings(self) -> List[str]:
        """Valida configuraciones del Query Preprocessing y retorna warnings"""
        warnings = []
        
        if not 1 <= self.min_query_word_count <= 10:
            warnings.append("min_query_word_count should be between 1 and 10")
        
        if not 10 <= self.max_query_word_count <= 100:
            warnings.append("max_query_word_count should be between 10 and 100")
        
        if self.min_query_word_count >= self.max_query_word_count:
            warnings.append("min_query_word_count should be less than max_query_word_count")
        
        if not 0.0 <= self.domain_confidence_threshold <= 1.0:
            warnings.append("domain_confidence_threshold should be between 0.0 and 1.0")
        
        if not 0.0 <= self.min_technical_terms_ratio <= 1.0:
            warnings.append("min_technical_terms_ratio should be between 0.0 and 1.0")
        
        if self.validation_sla_ms < 50:
            warnings.append("validation_sla_ms too low, may cause frequent SLA breaches")
        
        if self.suggestion_generation_sla_ms < 100:
            warnings.append("suggestion_generation_sla_ms too low, may cause frequent SLA breaches")
        
        if not 1 <= self.max_refinement_suggestions <= 5:
            warnings.append("max_refinement_suggestions should be between 1 and 5")
        
        if len(self.academic_domain_keywords) < 10:
            warnings.append("academic_domain_keywords list seems too short for effective domain detection")
=======
            "preprocessing_ms": self.preprocessing_sla_ms,  # NEW HU5
            "validation_ms": self.validation_sla_ms,  # NEW HU5
            "refinement_suggestion_ms": self.refinement_suggestion_sla_ms  # NEW HU5
        }
    
    def validate_preprocessing_settings(self) -> List[str]:
        """Valida configuraciones de HU5 Preprocessing y retorna warnings"""
        warnings = []
        
        if not 1 <= self.min_query_length <= 10:
            warnings.append("min_query_length should be between 1 and 10 words")
        
        if not 20 <= self.max_query_length <= 200:
            warnings.append("max_query_length should be between 20 and 200 words")
            
        if not 0.1 <= self.vague_query_threshold <= 0.8:
            warnings.append("vague_query_threshold should be between 0.1 and 0.8")
            
        if not 0.1 <= self.domain_relevance_threshold <= 0.7:
            warnings.append("domain_relevance_threshold should be between 0.1 and 0.7")
        
        if self.preprocessing_max_time_ms < 100:
            warnings.append("preprocessing_max_time_ms too low, may cause frequent SLA breaches")
            
        if self.preprocessing_max_time_ms > 1000:
            warnings.append("preprocessing_max_time_ms too high, may degrade user experience")
>>>>>>> 70da3a0b
        
        return warnings

    def validate_advisor_settings(self) -> List[str]:
        """Valida configuraciones del Query Advisor y retorna warnings"""
        warnings = []
        
        if not 0.0 <= self.advisor_effectiveness_threshold <= 1.0:
            warnings.append("advisor_effectiveness_threshold should be between 0.0 and 1.0")
        
        if not 0.0 <= self.analytics_success_threshold <= 1.0:
            warnings.append("analytics_success_threshold should be between 0.0 and 1.0")
        
        total_weight = sum(self.advisor_scoring_weights.values())
        if not 0.9 <= total_weight <= 1.1:
            warnings.append(f"advisor_scoring_weights should sum to ~1.0, currently: {total_weight}")
        
        if self.advisor_analysis_sla_ms < 50:
            warnings.append("advisor_analysis_sla_ms too low, may cause frequent SLA breaches")
        
        if self.analytics_retention_days < 1:
            warnings.append("analytics_retention_days should be at least 1")
        
        return warnings


# Instancia global de configuración
settings = Settings()<|MERGE_RESOLUTION|>--- conflicted
+++ resolved
@@ -23,11 +23,7 @@
 
 
 class Settings(BaseSettings):
-<<<<<<< HEAD
-    """Configuración centralizada con Query Advisor, Analytics y Query Preprocessing"""
-=======
-    """Configuración centralizada con Query Advisor, Analytics y HU5 Preprocessing"""
->>>>>>> 70da3a0b
+    """Configuración centralizada con Query Advisor, Analytics y HU5 Query Preprocessing"""
 
     # OpenAI Configuration
     openai_api_key: str = Field(default="", env="OPENAI_API_KEY")
@@ -174,17 +170,22 @@
 
     # ======= HU5: QUERY PREPROCESSING & VALIDATION CONFIGURATION =======
     
-<<<<<<< HEAD
     # Core Preprocessing Settings
     enable_query_preprocessing: bool = Field(default=True, env="ENABLE_QUERY_PREPROCESSING")
+    preprocessing_max_time_ms: int = Field(default=300, env="PREPROCESSING_MAX_TIME_MS")
+    validation_before_processing: bool = Field(default=True, env="VALIDATION_BEFORE_PROCESSING")
     preprocessing_sla_ms: int = Field(default=300, env="PREPROCESSING_SLA_MS")
     validation_sla_ms: int = Field(default=100, env="VALIDATION_SLA_MS")
     suggestion_generation_sla_ms: int = Field(default=200, env="SUGGESTION_GENERATION_SLA_MS")
     
     # Query Validation Rules
+    min_query_length: int = Field(default=3, env="MIN_QUERY_LENGTH")  # words
+    max_query_length: int = Field(default=100, env="MAX_QUERY_LENGTH")  # words
     min_query_word_count: int = Field(default=3, env="MIN_QUERY_WORD_COUNT")
     max_query_word_count: int = Field(default=50, env="MAX_QUERY_WORD_COUNT")
     min_technical_terms_ratio: float = Field(default=0.2, env="MIN_TECHNICAL_TERMS_RATIO")
+    vague_query_threshold: float = Field(default=0.4, env="VAGUE_QUERY_THRESHOLD")
+    domain_relevance_threshold: float = Field(default=0.3, env="DOMAIN_RELEVANCE_THRESHOLD")
     
     # Domain Detection Configuration
     enable_domain_validation: bool = Field(default=True, env="ENABLE_DOMAIN_VALIDATION")
@@ -204,6 +205,8 @@
     
     # Refinement Suggestions Configuration
     max_refinement_suggestions: int = Field(default=3, env="MAX_REFINEMENT_SUGGESTIONS")
+    suggestion_confidence_threshold: float = Field(default=0.6, env="SUGGESTION_CONFIDENCE_THRESHOLD")
+    auto_apply_high_confidence: bool = Field(default=False, env="AUTO_APPLY_HIGH_CONFIDENCE")
     enable_context_suggestions: bool = Field(default=True, env="ENABLE_CONTEXT_SUGGESTIONS")
     enable_specificity_suggestions: bool = Field(default=True, env="ENABLE_SPECIFICITY_SUGGESTIONS")
     enable_domain_term_suggestions: bool = Field(default=True, env="ENABLE_DOMAIN_TERM_SUGGESTIONS")
@@ -250,38 +253,12 @@
             "viajes", "travel", "turismo", "tourism", "vacaciones", "vacation",
             "salud personal", "medicina personal", "síntomas", "symptoms",
             "finanzas personales", "inversiones", "stocks", "trading",
-            "política", "politics", "elecciones", "elections", "gobierno"
+            "política", "politics", "elecciones", "elections", "gobierno",
+            "weather", "celebrities", "health", "medicine", "legal",
+            "finance", "investment", "real estate", "fashion", "beauty"
         ]
     )
-=======
-    # Query Preprocessing Core Settings
-    enable_query_preprocessing: bool = Field(default=True, env="ENABLE_QUERY_PREPROCESSING")
-    preprocessing_max_time_ms: int = Field(default=300, env="PREPROCESSING_MAX_TIME_MS")
-    validation_before_processing: bool = Field(default=True, env="VALIDATION_BEFORE_PROCESSING")
-    
-    # Query Validation Thresholds
-    min_query_length: int = Field(default=3, env="MIN_QUERY_LENGTH")  # words
-    max_query_length: int = Field(default=100, env="MAX_QUERY_LENGTH")  # words
-    vague_query_threshold: float = Field(default=0.4, env="VAGUE_QUERY_THRESHOLD")
-    domain_relevance_threshold: float = Field(default=0.3, env="DOMAIN_RELEVANCE_THRESHOLD")
-    
-    # Refinement Suggestions Settings
-    max_refinement_suggestions: int = Field(default=3, env="MAX_REFINEMENT_SUGGESTIONS")
-    suggestion_confidence_threshold: float = Field(default=0.6, env="SUGGESTION_CONFIDENCE_THRESHOLD")
-    auto_apply_high_confidence: bool = Field(default=False, env="AUTO_APPLY_HIGH_CONFIDENCE")
-    
-    # Domain Validation Keywords
-    academic_domain_keywords: List[str] = Field(
-        default=[
-            "machine learning", "artificial intelligence", "deep learning", "nlp",
-            "natural language processing", "requirements engineering", "software engineering",
-            "user stories", "requirements", "agile", "software development",
-            "algorithms", "models", "frameworks", "methodology", "approach",
-            "research", "analysis", "implementation", "evaluation", "validation"
-        ]
-    )
-    
-    # Out-of-Domain Detection
+    
     out_of_domain_keywords: List[str] = Field(
         default=[
             "weather", "sports", "cooking", "travel", "entertainment", "music",
@@ -310,7 +287,6 @@
     show_validation_modal: bool = Field(default=True, env="SHOW_VALIDATION_MODAL")
     modal_auto_dismiss_time: int = Field(default=10, env="MODAL_AUTO_DISMISS_TIME")  # seconds
     allow_skip_validation: bool = Field(default=True, env="ALLOW_SKIP_VALIDATION")
->>>>>>> 70da3a0b
 
     # Logging
     log_level: str = Field(default="INFO", env="LOG_LEVEL")
@@ -453,26 +429,18 @@
             "intent_detection": self.enable_intent_detection,
             "query_expansion": self.enable_query_expansion,
             "smart_selection": self.enable_smart_selection,
-<<<<<<< HEAD
-            "query_preprocessing": self.enable_query_preprocessing,  # NEW
+            "query_preprocessing": self.enable_query_preprocessing,  # NEW HU5
             "domain_validation": self.enable_domain_validation,      # NEW
             "context_suggestions": self.enable_context_suggestions,  # NEW
             "specificity_suggestions": self.enable_specificity_suggestions,  # NEW
-            "preprocessing_modal": self.enable_preprocessing_modal   # NEW
-=======
-            "query_preprocessing": self.enable_query_preprocessing,  # NEW HU5
+            "preprocessing_modal": self.enable_preprocessing_modal,   # NEW
             "validation_before_processing": self.validation_before_processing  # NEW HU5
->>>>>>> 70da3a0b
         }
         
         return feature_flags.get(feature, False)
     
     def get_sla_config(self) -> Dict:
-<<<<<<< HEAD
-        """Obtiene todas las configuraciones SLA incluyendo Query Preprocessing"""
-=======
-        """Obtiene todas las configuraciones SLA incluyendo HU5 Preprocessing"""
->>>>>>> 70da3a0b
+        """Obtiene todas las configuraciones SLA incluyendo HU5 Query Preprocessing"""
         return {
             "ingest_ms": self.ingest_sla_ms,
             "embed_ms": self.embed_sla_ms,
@@ -482,57 +450,32 @@
             "advisor_analysis_ms": self.advisor_analysis_sla_ms,
             "advisor_suggestion_ms": self.advisor_suggestion_sla_ms,
             "analytics_processing_ms": self.analytics_processing_sla_ms,
-<<<<<<< HEAD
             "preprocessing_total_ms": self.preprocessing_sla_ms,      # NEW
+            "preprocessing_ms": self.preprocessing_max_time_ms,  # NEW HU5
             "validation_ms": self.validation_sla_ms,                 # NEW
+            "refinement_suggestion_ms": self.refinement_suggestion_sla_ms,  # NEW HU5
             "suggestion_generation_ms": self.suggestion_generation_sla_ms  # NEW
         }
     
     def validate_preprocessing_settings(self) -> List[str]:
-        """Valida configuraciones del Query Preprocessing y retorna warnings"""
+        """Valida configuraciones de HU5 Query Preprocessing y retorna warnings"""
         warnings = []
+        
+        # Combined validation from both versions
+        if not 1 <= self.min_query_length <= 10:
+            warnings.append("min_query_length should be between 1 and 10 words")
         
         if not 1 <= self.min_query_word_count <= 10:
             warnings.append("min_query_word_count should be between 1 and 10")
         
+        if not 20 <= self.max_query_length <= 200:
+            warnings.append("max_query_length should be between 20 and 200 words")
+        
         if not 10 <= self.max_query_word_count <= 100:
             warnings.append("max_query_word_count should be between 10 and 100")
         
         if self.min_query_word_count >= self.max_query_word_count:
             warnings.append("min_query_word_count should be less than max_query_word_count")
-        
-        if not 0.0 <= self.domain_confidence_threshold <= 1.0:
-            warnings.append("domain_confidence_threshold should be between 0.0 and 1.0")
-        
-        if not 0.0 <= self.min_technical_terms_ratio <= 1.0:
-            warnings.append("min_technical_terms_ratio should be between 0.0 and 1.0")
-        
-        if self.validation_sla_ms < 50:
-            warnings.append("validation_sla_ms too low, may cause frequent SLA breaches")
-        
-        if self.suggestion_generation_sla_ms < 100:
-            warnings.append("suggestion_generation_sla_ms too low, may cause frequent SLA breaches")
-        
-        if not 1 <= self.max_refinement_suggestions <= 5:
-            warnings.append("max_refinement_suggestions should be between 1 and 5")
-        
-        if len(self.academic_domain_keywords) < 10:
-            warnings.append("academic_domain_keywords list seems too short for effective domain detection")
-=======
-            "preprocessing_ms": self.preprocessing_sla_ms,  # NEW HU5
-            "validation_ms": self.validation_sla_ms,  # NEW HU5
-            "refinement_suggestion_ms": self.refinement_suggestion_sla_ms  # NEW HU5
-        }
-    
-    def validate_preprocessing_settings(self) -> List[str]:
-        """Valida configuraciones de HU5 Preprocessing y retorna warnings"""
-        warnings = []
-        
-        if not 1 <= self.min_query_length <= 10:
-            warnings.append("min_query_length should be between 1 and 10 words")
-        
-        if not 20 <= self.max_query_length <= 200:
-            warnings.append("max_query_length should be between 20 and 200 words")
             
         if not 0.1 <= self.vague_query_threshold <= 0.8:
             warnings.append("vague_query_threshold should be between 0.1 and 0.8")
@@ -540,12 +483,29 @@
         if not 0.1 <= self.domain_relevance_threshold <= 0.7:
             warnings.append("domain_relevance_threshold should be between 0.1 and 0.7")
         
+        if not 0.0 <= self.domain_confidence_threshold <= 1.0:
+            warnings.append("domain_confidence_threshold should be between 0.0 and 1.0")
+        
+        if not 0.0 <= self.min_technical_terms_ratio <= 1.0:
+            warnings.append("min_technical_terms_ratio should be between 0.0 and 1.0")
+        
         if self.preprocessing_max_time_ms < 100:
             warnings.append("preprocessing_max_time_ms too low, may cause frequent SLA breaches")
             
         if self.preprocessing_max_time_ms > 1000:
             warnings.append("preprocessing_max_time_ms too high, may degrade user experience")
->>>>>>> 70da3a0b
+        
+        if self.validation_sla_ms < 50:
+            warnings.append("validation_sla_ms too low, may cause frequent SLA breaches")
+        
+        if self.suggestion_generation_sla_ms < 100:
+            warnings.append("suggestion_generation_sla_ms too low, may cause frequent SLA breaches")
+        
+        if not 1 <= self.max_refinement_suggestions <= 5:
+            warnings.append("max_refinement_suggestions should be between 1 and 5")
+        
+        if len(self.academic_domain_keywords) < 10:
+            warnings.append("academic_domain_keywords list seems too short for effective domain detection")
         
         return warnings
 
