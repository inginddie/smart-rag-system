{
<<<<<<< HEAD
  "What is machine learning?": 1,
  "Compare supervised vs unsupervised learning": 1,
  "Current approaches in NLP for requirements": 1,
  "What are the limitations of current AI methods?": 1,
  "que es machine no supervisado": 1,
  "que es el machine learning": 1,
  "que es machine learning": 1,
  "¿Qué es machine learning?": 2,
  "Compara supervised vs unsupervised learning": 1,
  "Estado del arte en NLP para requirements": 1,
  "¿Qué limitaciones tienen los métodos actuales?": 1,
  "que es deep learning y como aplicarlo a las historias de usuario de un proyecto de tecnologia?": 1,
  "hola, quiero que me digas como hacer un plan de machine learning en un proyecto de software de API": 1,
  "Compara supervised vs unsupervised learning para user stories": 1,
  "hola quiero como implementar un proyecto de DL en un equipo de Product managers?": 1,
  "Pregunta de prueba": 1,
  "hola": 1
=======
  "Pregunta de prueba": 1
>>>>>>> 70da3a0b
}<|MERGE_RESOLUTION|>--- conflicted
+++ resolved
@@ -1,5 +1,4 @@
 {
-<<<<<<< HEAD
   "What is machine learning?": 1,
   "Compare supervised vs unsupervised learning": 1,
   "Current approaches in NLP for requirements": 1,
@@ -16,8 +15,6 @@
   "Compara supervised vs unsupervised learning para user stories": 1,
   "hola quiero como implementar un proyecto de DL en un equipo de Product managers?": 1,
   "Pregunta de prueba": 1,
-  "hola": 1
-=======
-  "Pregunta de prueba": 1
->>>>>>> 70da3a0b
+  "hola": 1,
+  "quiero implementar un proyecto de RAG en una empresa del sector banca a equipos de tecnologia, ¿ que tengo que hacer?": 1
 }