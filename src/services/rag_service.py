--- conflicted
+++ resolved
@@ -14,12 +14,7 @@
 from src.utils.logger import setup_logger
 from src.utils.metrics import start_metrics_server
 from src.utils.quality_validator import academic_quality_validator
-<<<<<<< HEAD
-# ======= NEW IMPORTS FOR HU4 =======
-=======
-
-# Existing Query Advisor and Analytics (HU4)
->>>>>>> 70da3a0b
+# ======= NEW IMPORTS FOR HU4 & HU5 =======
 from src.utils.query_advisor import query_advisor
 from src.utils.usage_analytics import usage_analytics
 
@@ -31,25 +26,13 @@
 
 
 class RAGService:
-<<<<<<< HEAD
-    """Servicio RAG con Query Advisor y Usage Analytics integrados"""
-
-=======
-    """RAG Service con Query Preprocessing (HU5), Query Advisor y Analytics integrados"""
-    
->>>>>>> 70da3a0b
+    """RAG Service con Query Preprocessing (HU5), Query Advisor y Usage Analytics integrados"""
+    
     def __init__(self):
         self.vector_store_manager = VectorStoreManager()
         self.rag_chain = RAGChain()
         self.faq_manager = FAQManager()
         self.quality_validator = academic_quality_validator
-<<<<<<< HEAD
-
-        # ======= NEW COMPONENTS =======
-        self.query_advisor = query_advisor
-        self.usage_analytics = usage_analytics
-
-=======
         
         # HU4 Components
         self.query_advisor = query_advisor
@@ -59,19 +42,13 @@
         self.query_validator = query_validator
         self.refinement_suggester = refinement_suggester
         
->>>>>>> 70da3a0b
         self._initialized = False
 
     def initialize(self, force_reindex: bool = False) -> bool:
         """Inicializa el servicio RAG"""
         try:
-<<<<<<< HEAD
-            logger.info("Starting enhanced RAG service initialization...")
-
-=======
             logger.info("Starting enhanced RAG service initialization with HU5 preprocessing...")
             
->>>>>>> 70da3a0b
             needs_indexing = force_reindex or self._needs_indexing()
 
             if needs_indexing:
@@ -86,13 +63,7 @@
 
             self.rag_chain.create_chain()
             self._initialized = True
-<<<<<<< HEAD
-            logger.info(
-                "Enhanced RAG service initialized with Query Advisor and Analytics"
-            )
-=======
             logger.info("Enhanced RAG service initialized with HU5 Query Preprocessing, Query Advisor and Analytics")
->>>>>>> 70da3a0b
             start_metrics_server()
             return True
 
@@ -144,20 +115,6 @@
                 f"Could not check collection status: {e}, assuming indexing needed"
             )
             return True
-<<<<<<< HEAD
-
-    def query(
-        self,
-        question: str,
-        include_sources: bool = False,
-        validate_quality: bool = True,
-        include_advisor: bool = True,
-    ) -> Dict[str, Any]:
-        """
-        Procesa consulta con Query Advisor y Analytics integrados
-
-        ENHANCED METHOD - includes advisor suggestions and analytics tracking
-=======
     
     def query(self, question: str, include_sources: bool = False, 
               validate_quality: bool = True, include_advisor: bool = True,
@@ -173,17 +130,11 @@
             validate_quality: Validate response quality
             include_advisor: Include Query Advisor analysis
             enable_preprocessing: Enable HU5 query preprocessing (NEW)
->>>>>>> 70da3a0b
         """
         if not self._initialized:
             raise RAGException("RAG service not initialized. Call initialize() first.")
 
         try:
-<<<<<<< HEAD
-            # ======= CORE RAG PROCESSING =======
-            result = self.rag_chain.invoke(question)
-
-=======
             # ======= HU5 QUERY PREPROCESSING (NEW) =======
             preprocessing_info = None
             final_query = question  # Default: use original query
@@ -257,22 +208,11 @@
             # ======= CORE RAG PROCESSING (Existing Pipeline) =======
             result = self.rag_chain.invoke(final_query)
             
->>>>>>> 70da3a0b
             # Registrar pregunta para FAQs
             self.faq_manager.log_question(question)
 
             # Preparar respuesta base
             response = {
-<<<<<<< HEAD
-                "answer": result.get("answer", "No se pudo generar una respuesta."),
-                "question": question,
-                "model_info": result.get("model_info", {}),
-                "intent_info": result.get("intent_info", {}),
-                "template_info": result.get("template_info", {}),
-            }
-
-            # ======= QUERY ADVISOR INTEGRATION =======
-=======
                 'answer': result.get('answer', 'No se pudo generar una respuesta.'),
                 'question': question,
                 'final_query_used': final_query,
@@ -286,7 +226,6 @@
                 response['preprocessing_info'] = preprocessing_info
             
             # ======= QUERY ADVISOR INTEGRATION (Existing HU4) =======
->>>>>>> 70da3a0b
             if include_advisor:
                 try:
                     # Extract intent result for advisor
@@ -378,28 +317,17 @@
                         "error": "Advisor analysis failed",
                         "suggestion_shown": False,
                     }
-<<<<<<< HEAD
-
-            # ======= QUALITY VALIDATION =======
-=======
             
             # ======= QUALITY VALIDATION (Existing) =======
->>>>>>> 70da3a0b
             if validate_quality and self._should_validate_quality(result):
                 try:
                     quality_score = self._validate_response_quality(result, question)
                     response["quality_info"] = quality_score
                 except Exception as e:
                     logger.warning(f"Quality validation failed: {e}")
-<<<<<<< HEAD
-                    response["quality_info"] = {"error": "Quality validation failed"}
-
-            # ======= SOURCES =======
-=======
                     response['quality_info'] = {"error": "Quality validation failed"}
             
             # ======= SOURCES (Existing) =======
->>>>>>> 70da3a0b
             if include_sources:
                 sources = []
                 for doc in result.get("context", []):
@@ -419,15 +347,8 @@
         except Exception as e:
             logger.error(f"Error processing query: {e}")
             raise RAGException(f"Failed to process query: {e}")
-<<<<<<< HEAD
-
-    def track_suggestion_adoption(
-        self, original_query: str, adopted: bool = True
-    ) -> None:
-=======
     
     def validate_query_only(self, question: str) -> Dict[str, Any]:
->>>>>>> 70da3a0b
         """
         NEW METHOD - Only validate query without processing (for UI modal use)
         
@@ -537,13 +458,8 @@
             )
         except Exception as e:
             logger.error(f"Error tracking suggestion adoption: {e}")
-<<<<<<< HEAD
-
-    def get_analytics_summary(self) -> Dict[str, Any]:
-=======
     
     def track_refinement_suggestion_adoption(self, original_query: str, suggested_query: str, adopted: bool = True) -> None:
->>>>>>> 70da3a0b
         """
         NEW METHOD - Track HU5 refinement suggestion adoption
         """
@@ -572,9 +488,6 @@
         except Exception as e:
             logger.error(f"Error getting improvement recommendations: {e}")
             return []
-<<<<<<< HEAD
-
-=======
     
     def get_preprocessing_stats(self) -> Dict[str, Any]:
         """
@@ -595,25 +508,14 @@
             logger.error(f"Error getting preprocessing stats: {e}")
             return {"status": "error", "message": str(e)}
     
->>>>>>> 70da3a0b
     def _should_validate_quality(self, result: Dict[str, Any]) -> bool:
         """Determina si se debe validar calidad de la respuesta (existing method)"""
         # Validar solo si se usó template especializado
-<<<<<<< HEAD
-        template_info = result.get("template_info", {})
-        return template_info.get("template_used", False)
-
-    def _validate_response_quality(
-        self, result: Dict[str, Any], question: str
-    ) -> Dict[str, Any]:
-        """Valida calidad de la respuesta usando template metadata"""
-=======
         template_info = result.get('template_info', {})
         return template_info.get('template_used', False)
     
     def _validate_response_quality(self, result: Dict[str, Any], question: str) -> Dict[str, Any]:
         """Valida calidad de la respuesta usando template metadata (existing method)"""
->>>>>>> 70da3a0b
         try:
             # Obtener información necesaria
             answer = result.get("answer", "")
@@ -714,12 +616,8 @@
         try:
             collection_info = self.vector_store_manager.get_collection_info()
             analytics_summary = self.get_analytics_summary()
-<<<<<<< HEAD
-
-=======
             preprocessing_stats = self.get_preprocessing_stats()
             
->>>>>>> 70da3a0b
             return {
                 "initialized": self._initialized,
                 "collection_status": collection_info.get("status", "unknown"),
@@ -732,18 +630,6 @@
                     "enable_smart_selection",
                     False,
                 ),
-<<<<<<< HEAD
-                "template_support": True,
-                "quality_validation": True,
-                # ======= NEW STATUS INFO =======
-                "query_advisor_enabled": True,
-                "usage_analytics_enabled": True,
-                "total_queries_processed": analytics_summary.get("total_queries", 0),
-                "avg_effectiveness": analytics_summary.get("avg_effectiveness", 0),
-                "suggestion_adoption_rate": analytics_summary.get(
-                    "suggestion_adoption_rate", 0
-                ),
-=======
                 'template_support': True,
                 'quality_validation': True,
                 
@@ -759,7 +645,6 @@
                 'validation_before_processing': settings.validation_before_processing,
                 'preprocessing_stats': preprocessing_stats,
                 'preprocessing_sla_compliance': True  # Could be calculated from stats
->>>>>>> 70da3a0b
             }
         except Exception as e:
             return {"initialized": self._initialized, "error": str(e)}
