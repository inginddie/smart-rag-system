--- conflicted
+++ resolved
@@ -5,11 +5,7 @@
 
 try:
     import pandas as pd
-<<<<<<< HEAD
-
     PANDAS_AVAILABLE = True
-=======
->>>>>>> 70da3a0b
 except ImportError:  # pragma: no cover - optional dependency
     pd = None  # type: ignore
 
@@ -19,12 +15,6 @@
     psycopg2 = None  # type: ignore
 
 try:
-<<<<<<< HEAD
-    from langchain.schema import Document
-    from langchain.text_splitter import RecursiveCharacterTextSplitter
-    from langchain_community.document_loaders import (Docx2txtLoader,
-                                                      PyPDFLoader, TextLoader)
-=======
     from langchain_community.document_loaders import (
         TextLoader,
         PyPDFLoader,
@@ -32,7 +22,6 @@
     )
     from langchain.text_splitter import RecursiveCharacterTextSplitter
     from langchain.schema import Document
->>>>>>> 70da3a0b
 except ImportError:  # pragma: no cover - optional dependency
     TextLoader = PyPDFLoader = Docx2txtLoader = None  # type: ignore
     RecursiveCharacterTextSplitter = None  # type: ignore
@@ -52,12 +41,6 @@
                 content = f.read()
             return [Document(page_content=content, metadata={})]
 
-# Definir ExcelLoader siempre disponible (fuera del bloque except)
-    class ExcelLoader:
-        def __init__(self, path: str):
-            self.path = path
-
-<<<<<<< HEAD
 # ======= DEFINICIÓN CONDICIONAL CORRECTA DE ExcelLoader =======
 class ExcelLoader:
     """
@@ -149,19 +132,6 @@
 
 
 import time
-=======
-        def load(self):
-            if pd is None:
-                raise ImportError("pandas is required for Excel loading")
-            df = pd.read_excel(self.path, engine="openpyxl")
-            text = (
-                df.astype(str)
-                .fillna("")
-                .agg(" ".join, axis=1)
-                .str.cat(sep="\n")
-            )
-            return [Document(page_content=text, metadata={})]
->>>>>>> 70da3a0b
 
 from config.settings import settings
 from src.utils.logger import setup_logger
@@ -179,7 +149,6 @@
                     chunks = []
                     for doc in docs:
                         text = doc.page_content
-<<<<<<< HEAD
                         # Dividir por párrafos dobles primero, luego por párrafos simples
                         paragraphs = text.split("\n\n")
                         for paragraph in paragraphs:
@@ -190,10 +159,6 @@
                                         metadata=doc.metadata,
                                     )
                                 )
-=======
-                        for part in text.split("\n\n"):
-                            chunks.append(Document(page_content=part, metadata=doc.metadata))
->>>>>>> 70da3a0b
                     return chunks
 
             self.text_splitter = _SimpleSplitter()
@@ -213,7 +178,6 @@
             '.xls': ExcelLoader,
             '.xlsx': ExcelLoader,
         }
-<<<<<<< HEAD
 
         # Agregar loaders opcionales según disponibilidad
         if PyPDFLoader is not None:
@@ -254,11 +218,6 @@
         Esta función implementa múltiples capas de protección para asegurar
         que un archivo problemático nunca cause falla del sistema completo.
         """
-=======
-    
-    def _safe_load_file(self, file_path: Path, loader_class):
-        """Carga segura de archivos con manejo de errores"""
->>>>>>> 70da3a0b
         try:
             logger.info(f"Loading file: {file_path.name} ({file_path.stat().st_size / 1024 / 1024:.1f} MB)")
 
@@ -276,7 +235,6 @@
             if not docs:
                 logger.warning(f"No content extracted from {file_path}")
                 return []
-<<<<<<< HEAD
 
             # Verificar que los documentos tienen contenido real
             valid_docs = []
@@ -302,27 +260,15 @@
 
             # Para archivos Excel, el ExcelLoader ya maneja errores internamente
             # Para otros tipos, retornamos lista vacía para continuar procesamiento
-=======
-            
-            logger.info(f"Successfully loaded {len(docs)} pages from {file_path.name}")
-            return docs
-            
-        except Exception as e:
-            logger.error(f"Error loading {file_path}: {str(e)[:200]}...")
->>>>>>> 70da3a0b
             return []
     
     def load_documents(self, path: Optional[str] = None):
-<<<<<<< HEAD
         """
         Carga documentos desde un directorio con procesamiento robusto.
 
         Esta función implementa un approach de "mejor esfuerzo" donde problemas
         con archivos individuales no impiden el procesamiento del resto.
         """
-=======
-        """Carga documentos desde un directorio"""
->>>>>>> 70da3a0b
         documents_path = Path(path or settings.documents_path)
         
         if not documents_path.exists():
@@ -331,14 +277,9 @@
         
         try:
             all_documents = []
-<<<<<<< HEAD
             skipped_files = []
 
             # Buscar todos los archivos soportados
-=======
-            
-            # Obtener todos los archivos soportados
->>>>>>> 70da3a0b
             supported_files = []
             for file_path in documents_path.rglob("*"):
                 if (file_path.is_file() and 
@@ -355,7 +296,6 @@
             
             # Procesar archivos uno por uno
             for file_path in supported_files:
-<<<<<<< HEAD
                 try:
                     logger.debug(f"Processing: {file_path.name}")
 
@@ -400,28 +340,7 @@
                     f"  - Skipped files: {len(skipped_files)} ({', '.join(skipped_files[:3])}{'...' if len(skipped_files) > 3 else ''})"
                 )
 
-=======
-                logger.info(f"Processing: {file_path.name}")
-                
-                loader_class = self.loader_mapping[file_path.suffix.lower()]
-                docs = self._safe_load_file(file_path, loader_class)
-                
-                if docs:
-                    # Agregar metadata a cada documento
-                    for doc in docs:
-                        doc.metadata.update({
-                            'source_file': str(file_path),
-                            'file_type': file_path.suffix.lower(),
-                            'file_name': file_path.name
-                        })
-                    
-                    all_documents.extend(docs)
-                    logger.info(f"Added {len(docs)} documents from {file_path.name}")
-                else:
-                    logger.warning(f"Skipped {file_path.name} (no content extracted)")
-            
-            logger.info(f"Total documents loaded: {len(all_documents)}")
->>>>>>> 70da3a0b
+            
             return all_documents
             
         except Exception as e:
@@ -429,15 +348,7 @@
             raise DocumentProcessingException(f"Failed to load documents: {e}")
     
     def split_documents(self, documents):
-<<<<<<< HEAD
         """Divide documentos en chunks con monitoreo de performance"""
-        tracer = get_current_tracer()
-        span = tracer.start_span("chunk") if tracer else None
-        start = time.perf_counter()
-
-=======
-        """Divide documentos en chunks"""
->>>>>>> 70da3a0b
         try:
             if not documents:
                 logger.warning("No documents to split")
@@ -450,24 +361,18 @@
             batch_size = 10
             
             for i in range(0, len(documents), batch_size):
-<<<<<<< HEAD
                 batch_num = (i // batch_size) + 1
                 batch = documents[i : i + batch_size]
 
-=======
-                batch = documents[i:i + batch_size]
->>>>>>> 70da3a0b
+                
                 try:
                     batch_chunks = self.text_splitter.split_documents(batch)
                     all_chunks.extend(batch_chunks)
-<<<<<<< HEAD
                     logger.debug(
                         f"Batch {batch_num} produced {len(batch_chunks)} chunks"
                     )
 
-=======
-                    logger.info(f"Processed batch {i//batch_size + 1}: {len(batch_chunks)} chunks")
->>>>>>> 70da3a0b
+                    
                 except Exception as e:
                     logger.error(f"Error processing batch {i//batch_size + 1}: {e}")
                     continue
@@ -478,17 +383,13 @@
             valid_chunks = [chunk for chunk in all_chunks if chunk.page_content.strip()]
             
             if len(valid_chunks) != len(all_chunks):
-<<<<<<< HEAD
                 removed_count = len(all_chunks) - len(valid_chunks)
                 logger.info(f"Removed {removed_count} empty chunks")
 
             logger.info(
                 f"Document splitting completed: {len(valid_chunks)} valid chunks ready"
             )
-=======
-                logger.warning(f"Removed {len(all_chunks) - len(valid_chunks)} empty chunks")
-            
->>>>>>> 70da3a0b
+            
             return valid_chunks
             
         except Exception as e:
@@ -517,11 +418,8 @@
             raise DocumentProcessingException(
                 f"Failed to load data from PostgreSQL: {e}"
             )
-<<<<<<< HEAD
-
-=======
+
     
->>>>>>> 70da3a0b
     def process_documents(self, path: Optional[str] = None):
         """Pipeline completo de procesamiento"""
         try:
@@ -530,13 +428,9 @@
             # Cargar documentos
             documents = self.load_documents(path)
             if not documents:
-<<<<<<< HEAD
                 logger.warning(
                     "No documents loaded - pipeline completed with empty result"
                 )
-=======
-                logger.warning("No documents to process")
->>>>>>> 70da3a0b
                 return []
             
             # Dividir en chunks
@@ -544,22 +438,9 @@
             if not chunks:
                 logger.warning("No chunks created from documents")
                 return []
-<<<<<<< HEAD
-
-            # Resumen final
-            pipeline_duration = (time.perf_counter() - pipeline_start) * 1000
-            logger.info(f"Document processing pipeline completed successfully:")
-            logger.info(f"  - Processing time: {pipeline_duration:.1f}ms")
-            logger.info(f"  - Input documents: {len(documents)}")
-            logger.info(f"  - Output chunks: {len(chunks)}")
-            logger.info(
-                f"  - Average chunks per document: {len(chunks)/len(documents):.1f}"
-            )
-
-=======
             
             logger.info(f"Document processing completed: {len(chunks)} chunks ready for indexing")
->>>>>>> 70da3a0b
+            
             return chunks
             
         except Exception as e:
@@ -576,8 +457,10 @@
         files_info = []
         total_size = 0
         
+        supported_count = 0
+        unsupported_count = 0
+        
         for file_path in documents_path.rglob("*"):
-<<<<<<< HEAD
             if (
                 file_path.is_file()
                 and not file_path.name.startswith(".")
@@ -609,24 +492,4 @@
             "supported_formats": list(self.loader_mapping.keys()),
             "files": files_info,
             "pandas_available": PANDAS_AVAILABLE,
-=======
-            if (file_path.is_file() and 
-                file_path.suffix.lower() in self.loader_mapping and
-                not file_path.name.startswith('.') and
-                file_path.name != '.gitkeep'):
-                
-                size_mb = file_path.stat().st_size / 1024 / 1024
-                total_size += size_mb
-                
-                files_info.append({
-                    'name': file_path.name,
-                    'type': file_path.suffix.lower(),
-                    'size_mb': round(size_mb, 2)
-                })
-        
-        return {
-            'total_files': len(files_info),
-            'total_size_mb': round(total_size, 2),
-            'files': files_info
->>>>>>> 70da3a0b
         }